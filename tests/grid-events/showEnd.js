(function (window) {

  var Muuri = window.Muuri;

  QUnit.module('Grid events');

  QUnit.test('showEnd: should be triggered after grid.show() (after the showing is finished)', function (assert) {

    assert.expect(2);

    var done = assert.async();
    var container = utils.createGrid();
    var grid = new Muuri(container);
    var teardown = function () {
      grid.destroy();
      container.parentNode.removeChild(container);
      done();
    };

    grid.on('showEnd', function (items) {
      assert.strictEqual(arguments.length, 1, 'callback: should have one argument');
<<<<<<< HEAD
      assert.deepEqual(utils.sortItemsById(items), utils.sortItemsById(grid.getItems([0, 1, 2])), 'callback: first argument should be an array of all the items that were shown');
=======
      assert.deepEqual(utils.sortedIdList(items), utils.sortedIdList(grid.getItems([0, 1, 2])), 'callback: first argument should be an array of all the items that are were shown');
>>>>>>> bec07ec1
      teardown();
    });
    grid.hide([0, 1], {layout: false, instant: true});
    grid.show([0, 1, 2], {layout: false});

  });

})(this);<|MERGE_RESOLUTION|>--- conflicted
+++ resolved
@@ -19,11 +19,7 @@
 
     grid.on('showEnd', function (items) {
       assert.strictEqual(arguments.length, 1, 'callback: should have one argument');
-<<<<<<< HEAD
-      assert.deepEqual(utils.sortItemsById(items), utils.sortItemsById(grid.getItems([0, 1, 2])), 'callback: first argument should be an array of all the items that were shown');
-=======
       assert.deepEqual(utils.sortedIdList(items), utils.sortedIdList(grid.getItems([0, 1, 2])), 'callback: first argument should be an array of all the items that are were shown');
->>>>>>> bec07ec1
       teardown();
     });
     grid.hide([0, 1], {layout: false, instant: true});
